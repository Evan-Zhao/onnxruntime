--- conflicted
+++ resolved
@@ -1354,7 +1354,6 @@
   EXPECT_EQ(op_to_count["Attention"], 1);
   EXPECT_EQ(op_to_count["EmbedLayerNormalization"], 1);
 }
-<<<<<<< HEAD
 
 TEST(GraphTransformationTests, EmbedLayerNormFusionFormat4) {
   auto model_uri = MODEL_FOLDER "fusion/embed_layer_norm_format4.onnx";
@@ -1383,8 +1382,7 @@
   ASSERT_TRUE(op_to_count["SkipLayerNormalization"] == 0);
   ASSERT_TRUE(op_to_count["EmbedLayerNormalization"] == 1);
 }
-=======
->>>>>>> bc89eccb
+
 #endif
 
 }  // namespace test
