--- conflicted
+++ resolved
@@ -292,12 +292,8 @@
 void RegisterBertSchemas() {
   static const char* Attention_ver1_doc = R"DOC(
 Multi-Head Self Attention that can be either unidirectional (like GPT-2) or bidirectional (like BERT).
-<<<<<<< HEAD
-The mask_index input is optional. When input has right-side padding, mask_index is one dimension with shape (batch_size),
-=======
 The mask_index input is optional. Besides raw attention mask with shape (batch_size, past_sequence_length + sequence_length),
 we also support other two formats: When input has right-side padding, mask_index is one dimension with shape (batch_size),
->>>>>>> 55f25a4b
 where value of each element is the end position, or valid length of actual sequence excluding padding. When input has 
 left-side padding, mask_index has shape (2 * batch_size), where the values are the exclusive end positions followed by 
 the inclusive start positions. When unidirectional is 1, and each token only attend to previous tokens. For GPT-2, both past
@@ -317,11 +313,7 @@
       .Input(0, "input", "3D input tensor with shape (batch_size, sequence_length, hidden_size), hidden_size = num_heads * head_size", "T")
       .Input(1, "weight", "2D input tensor with shape (hidden_size, 3 * hidden_size)", "T")
       .Input(2, "bias", "1D input tensor with shape (3 * hidden_size)", "T")
-<<<<<<< HEAD
-      .Input(3, "mask_index", "Attention mask index with shape (batch_size) or (2 * batch_size).", "M", OpSchema::Optional)
-=======
       .Input(3, "mask_index", "Attention mask with shape (batch_size, past_sequence_length + sequence_length), or index with shape (batch_size) or (2 * batch_size).", "M", OpSchema::Optional)
->>>>>>> 55f25a4b
       .Input(4, "past", "past state for key and value with shape (2, batch_size, num_heads, past_sequence_length, head_size).", "T", OpSchema::Optional)
       .Output(0, "output", "3D output tensor with shape (batch_size, append_length, hidden_size)", "T")
       .Output(1, "present", "present state for key and value with shape (2, batch_size, num_heads, past_sequence_length + sequence_length, head_size)", "T", OpSchema::Optional)
@@ -455,34 +447,6 @@
         return;
       });
 
-  ONNX_CONTRIB_OPERATOR_SCHEMA(MaskIndex)
-      .SetDomain(kMSDomain)
-      .SinceVersion(1)
-      .SetSupportLevel(OpSchema::SupportType::EXPERIMENTAL)
-      .SetDoc("Mask Index for Attention. It converts attention mask into the end positions and start positions of each sequence.")
-      .Input(0, "attention_mask", "2D attention mask with shape (batch_size, sequence_length)", "T")
-      .Output(0, "mask_index", "1D mask_index tensor with shape (2*batch_size)", "Ti")
-      .TypeConstraint("T", {"tensor(int32)", "tensor(int64)", "tensor(float)"}, "Constrain input integer tensors types")
-      .TypeConstraint("Ti", {"tensor(int32)"}, "Constrain output integer tensors types")
-      .TypeAndShapeInferenceFunction([](ONNX_NAMESPACE::InferenceContext& ctx) {
-        auto output_data_type = ctx.getOutputType(0)->mutable_tensor_type();
-        output_data_type->set_elem_type(::ONNX_NAMESPACE::TensorProto_DataType::TensorProto_DataType_INT32);
-
-        if (!hasInputShape(ctx, 0))
-          return;
-
-        auto& mask_shape = getInputShape(ctx, 0);
-        auto& mask_dims = mask_shape.dim();
-        if (mask_dims.size() != 2) {
-          fail_shape_inference("Inputs 0 shall be 2 dimensions");
-        }
-
-        ONNX_NAMESPACE::TensorShapeProto mask_index_shape;
-        mask_index_shape.add_dim();
-        mask_index_shape.mutable_dim(0)->set_dim_value(2 * mask_shape.dim(0).dim_value());
-        updateOutputShape(ctx, 0, mask_index_shape);
-      });
-
   static const char* EmbedLayerNormalization_ver1_doc = R"DOC(
 EmbedLayerNormalization is the fusion of embedding layer in BERT model, with optional mask processing.
 The embedding layer takes input_ids (word IDs) and segment_ids (sentence IDs) to look up word_embedding, position_embedding,
@@ -505,7 +469,7 @@
       .Input(6, "beta", "1D beta tensor for layer normalization  with shape (hidden_size)", "T")
       .Input(7, "mask", "2D attention mask with shape (batch_size, sequence_length)", "T1", OpSchema::Optional)
       .Output(0, "output", "3D output tensor with shape (batch_size, sequence_length, hidden_size)", "T")
-      .Output(1, "mask_index", "1D mask_index tensor with shape (2 * batch_size)", "T1")
+      .Output(1, "mask_index", "1D mask_index tensor with shape (batch_size)", "T1")
       .TypeConstraint("T1", {"tensor(int32)"}, "Constrain input and output integer tensors types")
       .TypeConstraint("T", {"tensor(float)", "tensor(float16)"}, "Constrain input and output float tensors types.")
       .TypeAndShapeInferenceFunction([](ONNX_NAMESPACE::InferenceContext& ctx) {
@@ -543,10 +507,9 @@
 
         updateOutputShape(ctx, 0, output_shape);
 
-        // mask_index shape is (2 * batch_size)
+        // mask_index shape is (batch_size)
         ONNX_NAMESPACE::TensorShapeProto mask_index_shape;
-        mask_index_shape.add_dim();
-        mask_index_shape.mutable_dim(0)->set_dim_value(2 * input_ids_shape.dim(0).dim_value());
+        *mask_index_shape.add_dim() = input_ids_dims[0];
         updateOutputShape(ctx, 1, mask_index_shape);
       });
 
