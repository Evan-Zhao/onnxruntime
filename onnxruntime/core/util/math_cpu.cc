/**
* Copyright (c) 2016-present, Facebook, Inc.
*
* Licensed under the Apache License, Version 2.0 (the "License");
* you may not use this file except in compliance with the License.
* You may obtain a copy of the License at
*
*     http://www.apache.org/licenses/LICENSE-2.0
*
* Unless required by applicable law or agreed to in writing, software
* distributed under the License is distributed on an "AS IS" BASIS,
* WITHOUT WARRANTIES OR CONDITIONS OF ANY KIND, either express or implied.
* See the License for the specific language governing permissions and
* limitations under the License.
*/
// Modifications Copyright (c) Microsoft.

#include <algorithm>
#include "core/util/math.h"
#include "core/util/math_cpuonly.h"
#include "core/mlas/inc/mlas.h"
#if defined(__GNUC__)
#pragma GCC diagnostic push
#pragma GCC diagnostic ignored "-Wunused-parameter"
#else
#pragma warning(push)
#pragma warning(disable : 4267)
#pragma warning(disable : 4127)
#pragma warning(disable : 4805)
#pragma warning(disable : 6255)
#endif
#include "Eigen/src/Core/arch/Default/Half.h"
#if defined(__GNUC__)
#pragma GCC diagnostic pop
#else
#pragma warning(pop)
#endif
using onnxruntime::concurrency::ThreadPool;

namespace onnxruntime {
namespace math {

// MatMul implementation purely based on Eigen.
#define EIGEN_MATMUL_FUNCTION(T)                                                                                  \
  template <>                                                                                                     \
  void MatMul<T>(ptrdiff_t M, ptrdiff_t N, ptrdiff_t K, const T* A, const T* B, T* C, concurrency::ThreadPool*) { \
    auto C_mat = EigenMatrixMap<T>(C, N, M);                                                                      \
    C_mat.noalias() = ConstEigenMatrixMap<T>(B, N, K) * ConstEigenMatrixMap<T>(A, K, M);                          \
  }

EIGEN_MATMUL_FUNCTION(int32_t)
EIGEN_MATMUL_FUNCTION(uint32_t)
EIGEN_MATMUL_FUNCTION(int64_t)
EIGEN_MATMUL_FUNCTION(uint64_t)

////////////////////////////////////////////////////////////////////////////////
// BLAS alternatives.
// Depending on whether we have specified an external BLAS library or not, we
// will delegate the Caffe math functions that are BLAS-related to either the
// CBLAS call or the Eigen implementation.
////////////////////////////////////////////////////////////////////////////////

// Caffe2 gemm provides a simpler interface to the gemm functions, with the
// limitation that the data has to be contiguous in memory.
//
// The gemm call implements the following operation:
//
//                  C = alpha * op(A) * op(B) + beta * C
//
// where op(A) has size M x K, op(B) has size K x N, and C has size M x N. Each
// of A, B, and C are matrices and alpha and beta are scalars. Note that the
// most common use case of gemm will involve setting alpha to 1 and beta to 0.
//
// op(A) and op(B) represent the transformations that are done to A and B before
// the matrix multiply; depending on the flags set, op(A) is equal to A or A^T
// (transpose) if the argument TransA or TransB is set to CblasNoTrans or
// CblasTrans, respectively, for each of A and B.
template <>
void Gemm<float, ThreadPool>(CBLAS_TRANSPOSE TransA, CBLAS_TRANSPOSE TransB, ptrdiff_t M,
                             ptrdiff_t N, ptrdiff_t K, float alpha, const float* A, const float* B, float beta,
                             float* C, ThreadPool* threadpool) {
  int lda = static_cast<int>((TransA == CblasNoTrans) ? K : M);
  int ldb = static_cast<int>((TransB == CblasNoTrans) ? N : K);
  MlasGemm(TransA, TransB, M, N, K, alpha, A, lda, B, ldb, beta, C, N, threadpool);
}

#ifdef MLAS_SUPPORTS_GEMM_DOUBLE
template <>
void Gemm<double, ThreadPool>(CBLAS_TRANSPOSE TransA, CBLAS_TRANSPOSE TransB, ptrdiff_t M,
                              ptrdiff_t N, ptrdiff_t K, double alpha, const double* A, const double* B, double beta,
                              double* C, ThreadPool* threadpool) {
  int lda = static_cast<int>((TransA == CblasNoTrans) ? K : M);
  int ldb = static_cast<int>((TransB == CblasNoTrans) ? N : K);
  MlasGemm(TransA, TransB, M, N, K, alpha, A, lda, B, ldb, beta, C, N, threadpool);
}
#else
template <>
void Gemm<double, ThreadPool>(CBLAS_TRANSPOSE TransA, CBLAS_TRANSPOSE TransB, ptrdiff_t M,
                              ptrdiff_t N, ptrdiff_t K, double alpha, const double* A, const double* B, double beta,
                              double* C, ThreadPool*) {
  auto C_mat = EigenMatrixMap<double>(C, N, M);
  if (beta == 0) {
    C_mat.setZero();
  } else {
    C_mat *= beta;
  }
  switch (TransA) {
    case CblasNoTrans: {
      switch (TransB) {
        case CblasNoTrans:
          C_mat.noalias() += alpha * (ConstEigenMatrixMap<double>(B, N, K) *
                                      ConstEigenMatrixMap<double>(A, K, M));
          return;
        case CblasTrans:
          C_mat.noalias() += alpha * (ConstEigenMatrixMap<double>(B, K, N).transpose() *
                                      ConstEigenMatrixMap<double>(A, K, M));
          return;
        default:
          ORT_THROW("CblasNoTrans Unexpected CBLAS_TRANSPOSE for TransB of ", TransB);
      }
    }
    case CblasTrans: {
      switch (TransB) {
        case CblasNoTrans:
          C_mat.noalias() += alpha * (ConstEigenMatrixMap<double>(B, N, K) *
                                      ConstEigenMatrixMap<double>(A, M, K).transpose());
          return;
        case CblasTrans:
          C_mat.noalias() += alpha * (ConstEigenMatrixMap<double>(B, K, N).transpose() *
                                      ConstEigenMatrixMap<double>(A, M, K).transpose());
          return;
        default:
          ORT_THROW("CblasTrans Unexpected CBLAS_TRANSPOSE for TransB of ", TransB);
      }
    }
    default:
      ORT_THROW("Unexpected CBLAS_TRANSPOSE for TransA of ", TransA);
  }
}
#endif

template <>
void MatMul<float>(ptrdiff_t M, ptrdiff_t N, ptrdiff_t K, const float* A, const float* B, float* C, ThreadPool* threadpool) {
  MlasGemm(CblasNoTrans, CblasNoTrans, M, N, K, 1.f, A, K, B, N, 0.f, C, N, threadpool);
}

#ifdef MLAS_SUPPORTS_GEMM_DOUBLE
template <>
void MatMul<double>(ptrdiff_t M, ptrdiff_t N, ptrdiff_t K, const double* A, const double* B, double* C, ThreadPool* threadpool) {
  MlasGemm(CblasNoTrans, CblasNoTrans, M, N, K, 1.f, A, K, B, N, 0.f, C, N, threadpool);
}
#else
EIGEN_MATMUL_FUNCTION(double)
#endif

template <>
void GemmEx<float, ThreadPool>(CBLAS_TRANSPOSE TransA, CBLAS_TRANSPOSE TransB, ptrdiff_t M, ptrdiff_t N, ptrdiff_t K,
                               float alpha, const float* A, int lda, const float* B, int ldb, float beta, float* C,
                               int ldc, ThreadPool* threadpool) {
  MlasGemm(TransA, TransB, M, N, K, alpha, A, lda, B, ldb, beta, C, ldc, threadpool);
}

template <typename T, class Provider>
void Gemv(CBLAS_TRANSPOSE TransA,
          int M,
          int N,
          float alpha,
          const T* A,
          const T* x,
          float beta,
          T* y,
          Provider* /*provider*/) {
  EigenVectorMap<T> y_vec(y, TransA == CblasNoTrans ? M : N);
  if (beta == 0) {
    // In Caffe2 we often do a lazy initialization, which may contain NaNs in
    // the float-pointing values. As a result, if beta is 0, we explicitly do a setzero.
    y_vec.setZero();
  } else {
    y_vec *= beta;
  }
  switch (TransA) {
    case CblasNoTrans: {
      y_vec.noalias() += alpha * (ConstEigenMatrixMap<T>(A, N, M).transpose() *
                                  ConstEigenVectorMap<T>(x, N));
      return;
    }
    case CblasTrans: {
      y_vec.noalias() += alpha * (ConstEigenMatrixMap<T>(A, N, M) *
                                  ConstEigenVectorMap<T>(x, M));
      return;
    }
    default:
      ORT_THROW("Gemv found an unexpected CBLAS_TRANSPOSE input of", TransA);
  }
}

template void Gemv<float, CPUMathUtil>(const CBLAS_TRANSPOSE TransA, int M, int N, float alpha, const float* A, const float* x,
                                       float beta, float* y, CPUMathUtil*);
template void Gemv<double, CPUMathUtil>(const CBLAS_TRANSPOSE TransA, int M, int N, float alpha, const double* A, const double* x,
                                        float beta, double* y, CPUMathUtil*);
#define SPECIALIZED_AXPY(T)                                                                       \
  template <>                                                                                     \
  void Axpy<T, CPUMathUtil>(int N, const T alpha, const T* x, T* Y, CPUMathUtil* /*provider*/) {  \
    EigenVectorMap<T>(Y, N) += ConstEigenVectorMap<T>(x, N) * alpha;                              \
  }                                                                                               \
  template <>                                                                                     \
  void Axpy<T, CPUMathUtil>(int N, const T* alpha, const T* x, T* Y, CPUMathUtil* /*provider*/) { \
    EigenVectorMap<T>(Y, N) += ConstEigenVectorMap<T>(x, N) * (*alpha);                           \
  }
SPECIALIZED_AXPY(float)
#undef SPECIALIZED_AXPY

<<<<<<< HEAD

=======
>>>>>>> f649f917
#define DELEGATE_SIMPLE_UNARY_FUNCTION(T, Funcname, expr)                  \
  template <>                                                              \
  void Funcname<T, CPUMathUtil>(int N, const T* x, T* y, CPUMathUtil*) {   \
    EigenVectorMap<T>(y, N) = ConstEigenVectorMap<T>(x, N).array().expr(); \
  }
DELEGATE_SIMPLE_UNARY_FUNCTION(float, Exp, exp)
DELEGATE_SIMPLE_UNARY_FUNCTION(double, Exp, exp)
DELEGATE_SIMPLE_UNARY_FUNCTION(float, Log, log)
DELEGATE_SIMPLE_UNARY_FUNCTION(float, Sqr, square)
#undef DELEGATE_SIMPLE_UNARY_FUNCTION

#define EIGEN_SIMPLE_BINARY_FUNCTION(T, Funcname, expr)                                                       \
  template <>                                                                                                 \
  void Funcname<T, CPUMathUtil>(int N, const T* a, const T* b, T* y, CPUMathUtil*) {                          \
    EigenVectorMap<T>(y, N) = ConstEigenVectorMap<T>(a, N).array() expr ConstEigenVectorMap<T>(b, N).array(); \
  }

#define DEFINE_SIMPLE_BINARY_FUNCTION(Funcname, expr)   \
  EIGEN_SIMPLE_BINARY_FUNCTION(float, Funcname, expr)   \
  EIGEN_SIMPLE_BINARY_FUNCTION(int32_t, Funcname, expr) \
  EIGEN_SIMPLE_BINARY_FUNCTION(int64_t, Funcname, expr)

DEFINE_SIMPLE_BINARY_FUNCTION(Add, +)
DEFINE_SIMPLE_BINARY_FUNCTION(Sub, -)
DEFINE_SIMPLE_BINARY_FUNCTION(Mul, *)
DEFINE_SIMPLE_BINARY_FUNCTION(Div, /)

#undef EIGEN_SIMPLE_BINARY_FUNCTION
#undef DEFINE_FLOAT_BINARY_FUNCTION

////////////////////////////////////////////////////////////////////////////////
// common math functions being used in Caffe that do not have a BLAS or MKL
// equivalent. For all these functions, we will simply implement them either via
// Eigen or via custom code.
////////////////////////////////////////////////////////////////////////////////

#define SPECIALIZED_ROWWISEMAX(T)                                                   \
  template <>                                                                       \
  void RowwiseMax<T, CPUMathUtil>(int N, int D, const T* x, T* y, CPUMathUtil*) {   \
    EigenVectorMap<T>(y, N) = ConstEigenMatrixMap<T>(x, D, N).colwise().maxCoeff(); \
  }
SPECIALIZED_ROWWISEMAX(float)
SPECIALIZED_ROWWISEMAX(double)
#undef SPECIALIZED_ROWWISEMAX

#define SPECIALIZED_SET(T)                                                         \
  template <>                                                                      \
  void Set<T, CPUMathUtil>(const ptrdiff_t N, const T alpha, T* Y, CPUMathUtil*) { \
    if (alpha == (T)0) {                                                           \
      memset(Y, 0, N * sizeof(T));                                                 \
    } else {                                                                       \
      EigenVectorMap<T>(Y, N).setConstant(alpha);                                  \
    }                                                                              \
  }

SPECIALIZED_SET(float);
SPECIALIZED_SET(double);
SPECIALIZED_SET(int8_t);
SPECIALIZED_SET(int16_t);
SPECIALIZED_SET(int32_t);
SPECIALIZED_SET(int64_t);
SPECIALIZED_SET(bool);
SPECIALIZED_SET(char);
SPECIALIZED_SET(uint8_t);
SPECIALIZED_SET(uint16_t);
#undef SPECIALIZED_SET

// Loop over spatial axes in reverse order to choose an index, like counting.
static inline bool NextPosition(int64_t N, const int64_t* shape, int64_t* dims) {
  bool has_next_output = false;
  for (int64_t d_i = N - 1; d_i >= 0; --d_i) {
    int64_t d_max = shape[d_i];
    ORT_ENFORCE(dims[d_i] < d_max);
    if (dims[d_i] == d_max - 1) {
      dims[d_i] = 0;
    } else {  // dims[d_i] < d_max - 1
      ++dims[d_i];
      has_next_output = true;
      break;
    }
  }
  return has_next_output;
}

template <typename T>
void Im2col<T, StorageOrder::NCHW>::operator()(
    const T* data_im,
    int64_t channels,
    int64_t height,
    int64_t width,
    int64_t kernel_h,
    int64_t kernel_w,
    int64_t dilation_h,
    int64_t dilation_w,
    int64_t pad_t,
    int64_t pad_l,
    int64_t pad_b,
    int64_t pad_r,
    int64_t stride_h,
    int64_t stride_w,
    T* data_col,
    T padding_value) {
  const int64_t output_h = (height + pad_b + pad_t - (dilation_h * (kernel_h - 1) + 1)) / stride_h + 1;
  const int64_t output_w = (width + pad_l + pad_r - (dilation_w * (kernel_w - 1) + 1)) / stride_w + 1;

  // From Intel, https://github.com/BVLC/caffe/pull/3536
  int64_t channel_size = height * width;
  for (int64_t channel = channels; channel--; data_im += channel_size) {
    for (int64_t kernel_row = 0; kernel_row < kernel_h; kernel_row++) {
      for (int64_t kernel_col = 0; kernel_col < kernel_w; kernel_col++) {
        int64_t input_row = -pad_t + kernel_row * dilation_h;
        for (int64_t output_rows = output_h; output_rows; output_rows--) {
          if (!is_a_ge_zero_and_a_lt_b(input_row, height)) {
            std::fill_n(data_col, output_w, padding_value);
            data_col += output_w;
          } else {
            int64_t input_col = -pad_l + kernel_col * dilation_w;
            const T* rdptr = data_im + input_row * width + input_col;
            for (int64_t i = 0; i < output_w;) {
              int64_t output_handled = 1;
              if (is_a_ge_zero_and_a_lt_b(input_col, width)) {
                if (stride_w == 1) {
                  // Compute the minimum of the number of input elements remaining
                  // and the number of output elements to produce.
                  output_handled = std::min(width - input_col, output_w - i);
                  data_col = std::copy_n(&rdptr[i], static_cast<size_t>(output_handled), data_col);
                } else if (stride_w == 2) {
                  // Same as above except using the number of strided input elements.
                  output_handled = std::min((width - input_col + 1) / 2, output_w - i);
                  const T* local_rdptr = &rdptr[i * 2];
                  for (int64_t x = output_handled; x > 0; x--) {
                    *(data_col++) = *local_rdptr;
                    local_rdptr += 2;
                  }
                } else {
                  *(data_col++) = rdptr[i * stride_w];
                }
              } else {
                *(data_col++) = padding_value;
              }
              input_col += output_handled * stride_w;
              i += output_handled;
            }
          }
          input_row += stride_h;
        }
      }
    }
  }
}

template <typename T>
void Im2col<T, StorageOrder::NCHW>::operator()(
    const T* data_im,
    const int64_t* im_shape,
    const int64_t* output_shape,
    int64_t channels_col,
    const int64_t* kernel_shape,
    const int64_t* stride,
    const int64_t* dilation,
    const int64_t* pad,
    ptrdiff_t rank,
    T* data_col,
    bool accumulate_output,
    T padding_value) {
  int64_t kernel_size = std::accumulate(kernel_shape, kernel_shape + rank, 1LL, std::multiplies<int64_t>());
  std::vector<int64_t> d_offset(rank, 0);
  std::vector<int64_t> d_iter(rank, 0);
  for (int64_t c_col = 0; c_col < channels_col; ++c_col) {
    // Loop over spatial axes in reverse order to compute a per-axis offset.
    int64_t offset = c_col;
    for (ptrdiff_t d_i = rank - 1; d_i >= 0; --d_i) {
      if (d_i < rank - 1) {
        offset /= kernel_shape[d_i + 1];
      }
      d_offset[d_i] = offset % kernel_shape[d_i];
    }
    do {
      // Loop over spatial axes in forward order to compute the indices in the
      // image and column, and whether the index lies in the padding.
      int64_t index_col = c_col;
      int64_t index_im = c_col / kernel_size;
      bool is_padding = false;
      for (ptrdiff_t d_i = 0; d_i < rank; ++d_i) {
        int64_t d = d_iter[d_i];
        int64_t d_im = d * stride[d_i] - pad[d_i] + d_offset[d_i] * dilation[d_i];
        is_padding |= !is_a_ge_zero_and_a_lt_b(d_im, im_shape[d_i]);
        index_col *= output_shape[d_i];
        index_col += d;
        index_im *= im_shape[d_i];
        index_im += d_im;
      }
      if (!accumulate_output) {
        if (is_padding) {
          data_col[index_col] = padding_value;
        } else {
          data_col[index_col] = data_im[index_im];
        }
      } else if (!is_padding) {  // col2im
        data_col[index_im] += data_im[index_col];
      }
    } while (NextPosition(rank, output_shape, d_iter.data()));
  }  // for (int c = 0; c < channels_col; ++c) {
}

template struct Im2col<float, StorageOrder::NCHW>;
template struct Im2col<uint8_t, StorageOrder::NCHW>;

template <typename T>
void Im2col<T, StorageOrder::NHWC>::operator()(
    const T* data_im,
    int64_t group_channels,
    int64_t input_channels,
    int64_t input_h,
    int64_t input_w,
    int64_t kernel_h,
    int64_t kernel_w,
    int64_t dilation_h,
    int64_t dilation_w,
    int64_t pad_t,
    int64_t pad_l,
    int64_t stride_h,
    int64_t stride_w,
    int64_t output_w,
    int64_t output_start,
    int64_t output_count,
    T* data_col,
    T padding_value) {
  int64_t mh = output_start / output_w;
  int64_t mw = output_start % output_w;
  for (int64_t mz = output_start; mz < output_start + output_count; mz++) {
    int64_t oh = mh * stride_h;
    int64_t ow = mw * stride_w;

    for (int64_t kh = 0; kh < kernel_h; kh++) {
      int64_t ih = kh * dilation_h + oh - pad_t;

      if (is_a_ge_zero_and_a_lt_b(ih, input_h)) {
        int64_t iw = ow - pad_l;
        if (dilation_w == 1 && group_channels == input_channels) {
          int64_t kw = kernel_w;
          while (kw > 0) {
            if (is_a_ge_zero_and_a_lt_b(iw, input_w)) {
              // Increase the copy count size to reduce the number of copy calls.
              int64_t batch_w = std::min(kw, input_w - iw);
              std::memcpy(data_col, data_im + (ih * input_w + iw) * group_channels, gsl::narrow<size_t>(sizeof(T) * batch_w * group_channels));
              data_col += batch_w * group_channels;
              iw += batch_w;
              kw -= batch_w;
            } else {
              data_col = std::fill_n(data_col, group_channels, padding_value);
              iw++;
              kw--;
            }
          }
        } else {
          for (int64_t kw = 0; kw < kernel_w; kw++) {
            if (is_a_ge_zero_and_a_lt_b(iw, input_w)) {
              // N.B. Using std::memcpy helped here over std::copy_n when doing a
              // transform for an image with a small number of group channels.
              std::memcpy(data_col, data_im + (ih * input_w + iw) * input_channels, gsl::narrow<size_t>(sizeof(T) * group_channels));
              data_col += group_channels;
            } else {
              data_col = std::fill_n(data_col, group_channels, padding_value);
            }
            iw += dilation_w;
          }
        }
      } else {
        data_col = std::fill_n(data_col, kernel_w * group_channels, padding_value);
      }
    }

    if (++mw == output_w) {
      ++mh;
      mw = 0;
    }
  }
}

template <typename T>
void Im2col<T, StorageOrder::NHWC>::operator()(
    const T* data_im,
    int64_t group_channels,
    int64_t input_channels,
    const int64_t* im_shape,
    const int64_t* output_shape,
    const int64_t* kernel_shape,
    const int64_t* stride,
    const int64_t* dilation,
    const int64_t* pad,
    ptrdiff_t rank,
    T* data_col,
    T padding_value) {
  // iterate dimensions on output image shape (without Batch and Channel)
  std::vector<int64_t> d_output(rank, 0);
  // inner iterate dimensions on kernel shape (without output channel and input channel)
  std::vector<int64_t> d_kernel(rank, 0);

  // Loop over spatial axes along the output image shape
  do {
    // Loop over spatial axes in reverse order to choose an index on kernel dimensions
    do {
      // Loop over spatial axes in forward order to compute the indices in the image
      // and the inner col, and whether the index lies in the padding.
      int64_t index_im = 0;
      bool is_padding = false;
      for (ptrdiff_t d_i = 0; d_i < rank; ++d_i) {
        int64_t d_im = d_output[d_i] * stride[d_i] - pad[d_i] + d_kernel[d_i] * dilation[d_i];
        is_padding |= !is_a_ge_zero_and_a_lt_b(d_im, im_shape[d_i]);
        index_im *= im_shape[d_i];
        index_im += d_im;
      }
      index_im *= input_channels;

      if (is_padding) {
        data_col = std::fill_n(data_col, group_channels, padding_value);
      } else {
        data_col = std::copy_n(data_im + index_im, group_channels, data_col);
      }
    } while (NextPosition(rank, kernel_shape, d_kernel.data()));
  } while (NextPosition(rank, output_shape, d_output.data()));
}

template <typename T>
void Im2col<T, StorageOrder::NHWC>::operator()(
    const T* data_im,
    int64_t input_channels,
    const int64_t* input_shape,
    const int64_t* output_shape,
    const int64_t* kernel_shape,
    const int64_t* stride,
    const int64_t* dilation,
    const int64_t* pad,
    ptrdiff_t rank,
    int64_t output_start,
    int64_t output_count,
    T const** data_indirection,
    const T* padding_ptr) {
  if (rank == 1) {
    int64_t stride_w = stride[0];
    int64_t kernel_w = kernel_shape[0];
    int64_t dilation_w = dilation[0];
    int64_t pad_l = pad[0];
    int64_t input_w = input_shape[0];

    int64_t ow = output_start * stride_w;

    while (output_count--) {
      int64_t iw = ow - pad_l;
      for (int64_t kw = 0; kw < kernel_w; kw++) {
        const T* data_ptr = data_im + iw * input_channels;
        data_indirection[kw] = is_a_ge_zero_and_a_lt_b(iw, input_w) ? data_ptr : padding_ptr;
        iw += dilation_w;
      }
      data_indirection += kernel_w;
      ow += stride_w;
    }

  } else if (rank == 2) {
    int64_t stride_h = stride[0];
    int64_t stride_w = stride[1];
    int64_t kernel_h = kernel_shape[0];
    int64_t kernel_w = kernel_shape[1];
    int64_t dilation_h = dilation[0];
    int64_t dilation_w = dilation[1];
    int64_t pad_t = pad[0];
    int64_t pad_l = pad[1];
    int64_t input_h = input_shape[0];
    int64_t input_w = input_shape[1];
    int64_t output_w = output_shape[1];

    int64_t oh = (output_start / output_w) * stride_h;
    int64_t ow = (output_start % output_w) * stride_w;
    int64_t ow_end = output_w * stride_w;

    while (output_count--) {
      for (int64_t kh = 0; kh < kernel_h; kh++) {
        int64_t ih = kh * dilation_h + oh - pad_t;
        if (is_a_ge_zero_and_a_lt_b(ih, input_h)) {
          int64_t ihw = ih * input_w;
          int64_t iw = ow - pad_l;
          for (int64_t kw = 0; kw < kernel_w; kw++) {
            const T* data_ptr = data_im + (ihw + iw) * input_channels;
            data_indirection[kw] = is_a_ge_zero_and_a_lt_b(iw, input_w) ? data_ptr : padding_ptr;
            iw += dilation_w;
          }
        } else {
          std::fill_n(data_indirection, kernel_w, padding_ptr);
        }
        data_indirection += kernel_w;
      }
      ow += stride_w;
      if (ow == ow_end) {
        oh += stride_h;
        ow = 0;
      }
    }

  } else {
    // iterate dimensions on output image shape (without Batch and Channel)
    std::vector<int64_t> d_output(rank, 0);
    // inner iterate dimensions on kernel shape (without output channel and input channel)
    std::vector<int64_t> d_kernel(rank, 0);

    // Skip ahead to the starting output index.
    for (ptrdiff_t d_i = rank - 1; d_i >= 0; --d_i) {
      d_output[d_i] = output_start % output_shape[d_i];
      output_start /= output_shape[d_i];
    }

    while (output_count--) {
      // Loop over spatial axes in reverse order to choose an index on kernel dimensions
      do {
        // Loop over spatial axes in forward order to compute the indices in the image
        // and the inner col, and whether the index lies in the padding.
        int64_t index_im = 0;
        bool is_padding = false;
        for (ptrdiff_t d_i = 0; d_i < rank; ++d_i) {
          int64_t d_input = d_output[d_i] * stride[d_i] - pad[d_i] + d_kernel[d_i] * dilation[d_i];
          is_padding |= !is_a_ge_zero_and_a_lt_b(d_input, input_shape[d_i]);
          index_im *= input_shape[d_i];
          index_im += d_input;
        }
        const T* data_ptr = data_im + index_im * input_channels;
        *data_indirection++ = is_padding ? padding_ptr : data_ptr;
      } while (NextPosition(rank, kernel_shape, d_kernel.data()));
      // Loop over spatial axes along the output image shape
      NextPosition(rank, output_shape, d_output.data());
    }
  }
}

template struct Im2col<uint8_t, StorageOrder::NHWC>;

template <>
void Col2im<float, CPUMathUtil, StorageOrder::NCHW>(const float* data_col, int64_t channels, int64_t height,
                                                    int64_t width, int64_t kernel_h, int64_t kernel_w,
                                                    int64_t dilation_h, int64_t dilation_w, int64_t pad_t,
                                                    int64_t pad_l, int64_t pad_b, int64_t pad_r, int64_t stride_h,
                                                    int64_t stride_w, float* data_im, CPUMathUtil* context) {
  const int64_t output_h =
      (height + pad_b + pad_t - (dilation_h * (kernel_h - 1) + 1)) / stride_h +
      1;
  const int64_t output_w =
      (width + pad_l + pad_r - (dilation_w * (kernel_w - 1) + 1)) / stride_w +
      1;
  const int64_t hwc = height * width * channels;
  Set<float, CPUMathUtil>(gsl::narrow<ptrdiff_t>(hwc), 0, data_im, context);

  // Fast path for zero padding and no dilation
  // From Torch, modified THNN_(unfolded_acc)
  if (dilation_h == 1 && dilation_w == 1 && pad_l == 0 && pad_r == 0 &&
      pad_t == 0 && pad_b == 0) {
    for (auto k = 0; k < channels * kernel_h * kernel_w; k++) {
      const auto nip = k / (kernel_h * kernel_w);
      const auto rest = k % (kernel_h * kernel_w);
      const auto kh = rest / kernel_w;
      const auto kw = rest % kernel_w;
      const auto* dst = data_col +
                        nip * (kernel_h * kernel_w * output_h * output_w) +
                        kh * (kernel_w * output_h * output_w) + kw * (output_h * output_w);
      auto* src = data_im + nip * (height * width);
      for (auto y = 0; y < output_h; y++) {
        const auto iy = y * stride_h + kh;
        const auto ix = kw;
        if (stride_w == 1) {
          auto offsrc = src + (iy * width + ix);
          const auto offdst = dst + (y * output_w);
          for (auto i = 0; i < output_w; ++i) {
            offsrc[i] += offdst[i];
          }
        } else {
          for (auto x = 0; x < output_w; x++) {
            auto offsrc = src + (iy * width + ix + x * stride_w);
            const auto offdst = dst + (y * output_w + x);
            *offsrc += *offdst;
          }
        }
      }
    }
    return;
  }

  // Fast path for equal padding
  if (pad_l == pad_r && pad_t == pad_b) {
    // From Intel, https://github.com/BVLC/caffe/pull/3536
    const int64_t pad_h = pad_t;
    const int64_t pad_w = pad_l;
    const int64_t channel_size = height * width;
    for (int64_t channel = channels; channel--; data_im += channel_size) {
      for (int64_t kernel_row = 0; kernel_row < kernel_h; kernel_row++) {
        for (int64_t kernel_col = 0; kernel_col < kernel_w; kernel_col++) {
          int64_t input_row = -pad_h + kernel_row * dilation_h;
          for (int64_t output_rows = output_h; output_rows; output_rows--) {
            if (!is_a_ge_zero_and_a_lt_b(input_row, height)) {
              data_col += output_w;
            } else {
              int64_t input_col = -pad_w + kernel_col * dilation_w;
              for (int64_t output_col = output_w; output_col; output_col--) {
                if (is_a_ge_zero_and_a_lt_b(input_col, width)) {
                  data_im[input_row * width + input_col] += *data_col;
                }
                data_col++;
                input_col += stride_w;
              }
            }
            input_row += stride_h;
          }
        }
      }
    }
    return;
  }

  // Fallback
  const int64_t dkernel_h = dilation_h * (kernel_h - 1) + 1;
  const int64_t dkernel_w = dilation_w * (kernel_w - 1) + 1;

  int64_t height_col = (height + pad_t + pad_b - dkernel_h) / stride_h + 1;
  int64_t width_col = (width + pad_l + pad_r - dkernel_w) / stride_w + 1;
  int64_t channels_col = channels * kernel_h * kernel_w;
  for (int64_t c = 0; c < channels_col; ++c) {
    int64_t w_offset = c % kernel_w;
    int64_t h_offset = (c / kernel_w) % kernel_h;
    int64_t c_im = c / kernel_h / kernel_w;
    for (int64_t h = 0; h < height_col; ++h) {
      for (int64_t w = 0; w < width_col; ++w) {
        int64_t h_pad = h * stride_h - pad_t + h_offset * dilation_h;
        int64_t w_pad = w * stride_w - pad_l + w_offset * dilation_w;
        if (h_pad >= 0 && h_pad < height && w_pad >= 0 && w_pad < width) {
          data_im[(c_im * height + h_pad) * width + w_pad] +=
              data_col[(c * height_col + h) * width_col + w];
        }
      }
    }
  }
}

template <>
void Col2im<float, CPUMathUtil, StorageOrder::NHWC>(const float* data_col, int64_t channels, int64_t height,
                                                    int64_t width, int64_t kernel_h, int64_t kernel_w,
                                                    int64_t dilation_h, int64_t dilation_w, int64_t pad_t,
                                                    int64_t pad_l, int64_t pad_b, int64_t pad_r, int64_t stride_h,
                                                    int64_t stride_w, float* data_im, CPUMathUtil* context) {
  const int64_t dkernel_h = dilation_h * (kernel_h - 1) + 1;
  const int64_t dkernel_w = dilation_w * (kernel_w - 1) + 1;

  const int64_t hwc = height * width * channels;
  Set<float, CPUMathUtil>(gsl::narrow<ptrdiff_t>(hwc), 0, data_im, context);
  int64_t height_col = (height + pad_t + pad_b - dkernel_h) / stride_h + 1;
  int64_t width_col = (width + pad_l + pad_r - dkernel_w) / stride_w + 1;
  int64_t h_pad = -pad_t;
  for (int64_t h = 0; h < height_col; ++h) {
    int64_t w_pad = -pad_l;
    for (int64_t w = 0; w < width_col; ++w) {
      for (int64_t ih = h_pad; ih < h_pad + dkernel_h; ih += dilation_h) {
        for (int64_t iw = w_pad; iw < w_pad + dkernel_w; iw += dilation_w) {
          if (ih >= 0 && ih < height && iw >= 0 && iw < width) {
            auto* data_im_patch = data_im + (ih * width + iw) * channels;
            Add<float, CPUMathUtil>(
                static_cast<int>(channels), data_im_patch, data_col, data_im_patch, context);
          }
          data_col += channels;
        }
      }
      w_pad += stride_w;
    }
    h_pad += stride_h;
  }
}

template <>
void Col2imNd<float, CPUMathUtil, StorageOrder::NCHW>(const float* data_col, const int64_t* img_shape,
                                                      const int64_t* output_shape, int64_t channels_col, int64_t img_size,
                                                      const int64_t* kernel_shape, const int64_t* stride,
                                                      const int64_t* dilation, const int64_t* pad, ptrdiff_t N,
                                                      float* data_img, CPUMathUtil* context) {
  Set<float, CPUMathUtil>(gsl::narrow<ptrdiff_t>(img_size), 0, data_img, context);
  Im2col<float, StorageOrder::NCHW>()(
      data_col,
      img_shape,
      output_shape,
      channels_col,
      kernel_shape,
      stride,
      dilation,
      pad,
      N,
      data_img,
      true);
}

#define SPECIALIZED_COPYVECTOR(T)                                                          \
  template <>                                                                              \
  void CopyVector<T, CPUMathUtil>(int N, const T* src, T* dst, CPUMathUtil* /*context*/) { \
    if (src != dst && N > 0) {                                                             \
      memcpy(dst, src, sizeof(T) * N);                                                     \
    }                                                                                      \
  }
SPECIALIZED_COPYVECTOR(float)
#undef SPECIALIZED_COPYVECTOR

uint16_t floatToHalf(float f) {
  return Eigen::half_impl::float_to_half_rtne(f).x;
}

uint16_t doubleToHalf(double f) {
  return Eigen::half_impl::float_to_half_rtne(static_cast<float>(f)).x;
}

float halfToFloat(uint16_t h) {
  return Eigen::half_impl::half_to_float(Eigen::half_impl::raw_uint16_to_half(h));
}

// AddToRow and AddToCol adds the corresponding row/col vector b to the matrix a
// of shape M x N. The actual implementation uses eigen which is column major,
// so notice the row/column swap in the actual implementation.
#define DELEGATE_BROADCAST_BINARY_FUNCTION(T, Funcname, expr)                                                    \
  template <>                                                                                                    \
  void Funcname##ToRow<T, CPUMathUtil>(int M, int N, const T* a, const T* b, T* y, CPUMathUtil*) {               \
    EigenArrayMap<T>(y, N, M) = ConstEigenArrayMap<T>(a, N, M).colwise() expr ConstEigenVectorArrayMap<T>(b, N); \
  }                                                                                                              \
  /* inplace versions */                                                                                         \
  template <>                                                                                                    \
  void Funcname##ToRow<T, CPUMathUtil>(int M, int N, const T* x, T* y, CPUMathUtil*) {                           \
    EigenArrayMap<T>(y, N, M).colwise() expr## = ConstEigenVectorArrayMap<T>(x, N);                              \
  }                                                                                                              \
  template <>                                                                                                    \
  void Funcname##ToCol<T, CPUMathUtil>(int M, int N, const T* x, T* y, CPUMathUtil*) {                           \
    EigenArrayMap<T>(y, N, M).rowwise() expr## = ConstEigenVectorArrayMap<T>(x, M).transpose();                  \
  }

#define DEFINE_BROADCAST_BINARY_FUNCTION(name, op)      \
  DELEGATE_BROADCAST_BINARY_FUNCTION(int32_t, name, op) \
  DELEGATE_BROADCAST_BINARY_FUNCTION(int64_t, name, op) \
  DELEGATE_BROADCAST_BINARY_FUNCTION(float, name, op)

DEFINE_BROADCAST_BINARY_FUNCTION(Add, +)
DEFINE_BROADCAST_BINARY_FUNCTION(Sub, -)
DEFINE_BROADCAST_BINARY_FUNCTION(Mul, *)
DEFINE_BROADCAST_BINARY_FUNCTION(Div, /)

#define SPECIALIZED_ROWWISESUM(T)                                                 \
  template <>                                                                     \
  void RowwiseSum<T, CPUMathUtil>(int N, int D, const T* x, T* y, CPUMathUtil*) { \
    EigenVectorMap<T>(y, N) = ConstEigenMatrixMap<T>(x, D, N).colwise().sum();    \
  }
SPECIALIZED_ROWWISESUM(float)
#undef SPECIALIZED_ROWWISESUM

#define SPECIALIZED_SUM(T)                                                                             \
  template <>                                                                                          \
  void Sum<T, CPUMathUtil>(int N, const T* x, T* y, CPUMathUtil* /* unused */, Tensor* /* unused */) { \
    *y = ConstEigenVectorMap<T>(x, N).sum();                                                           \
  }

SPECIALIZED_SUM(float);
SPECIALIZED_SUM(int32_t);
SPECIALIZED_SUM(int64_t);

#undef SPECIALIZED_SUM

#define SPECIALIZED_SCALE(T)                                                                           \
  template <>                                                                                          \
  void Scale<T, CPUMathUtil>(int n, float alpha, const T* x, T* y, CPUMathUtil* /*provider*/) {        \
    EigenVectorMap<T>(y, n) = ConstEigenVectorMap<T>(x, n) * alpha;                                    \
  }                                                                                                    \
  template <>                                                                                          \
  void Scale<T, CPUMathUtil>(int n, const float* alpha, const T* x, T* y, CPUMathUtil* /*provider*/) { \
    EigenVectorMap<T>(y, n) = ConstEigenVectorMap<T>(x, n) * (*alpha);                                 \
  }
SPECIALIZED_SCALE(float)
#undef SPECIALIZED_SCALE

#define SPECIALIZED_DOT(T)                                                                   \
  template <>                                                                                \
  void Dot<T, CPUMathUtil>(int N, const T* a, const T* b, T* y, CPUMathUtil* /*provider*/) { \
    *y = ConstEigenVectorMap<T>(a, N).dot(ConstEigenVectorMap<T>(b, N));                     \
  }
SPECIALIZED_DOT(float)
#undef SPECIALIZED_DOT

}  // namespace math
}  // namespace onnxruntime<|MERGE_RESOLUTION|>--- conflicted
+++ resolved
@@ -210,10 +210,6 @@
 SPECIALIZED_AXPY(float)
 #undef SPECIALIZED_AXPY
 
-<<<<<<< HEAD
-
-=======
->>>>>>> f649f917
 #define DELEGATE_SIMPLE_UNARY_FUNCTION(T, Funcname, expr)                  \
   template <>                                                              \
   void Funcname<T, CPUMathUtil>(int N, const T* x, T* y, CPUMathUtil*) {   \
